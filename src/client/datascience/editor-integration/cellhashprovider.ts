// Copyright (c) Microsoft Corporation. All rights reserved.
// Licensed under the MIT License.
'use strict';
import { nbformat } from '@jupyterlab/coreutils';
import * as hashjs from 'hash.js';
import { inject, injectable, multiInject, optional } from 'inversify';
import { Event, EventEmitter, Position, Range, TextDocumentChangeEvent, TextDocumentContentChangeEvent } from 'vscode';

import { splitMultilineString } from '../../../datascience-ui/common';
import { IDebugService, IDocumentManager } from '../../common/application/types';
import { traceInfo } from '../../common/logger';
import { IFileSystem } from '../../common/platform/types';
import { IConfigurationService } from '../../common/types';
import { CellMatcher } from '../cellMatcher';
<<<<<<< HEAD
import { splitMultilineString } from '../common';
=======
import { Identifiers } from '../constants';
>>>>>>> cc145ac9
import { InteractiveWindowMessages, SysInfoReason } from '../interactive-common/interactiveWindowTypes';
import { ICell, ICellHash, ICellHashListener, ICellHashProvider, IFileHashes, IInteractiveWindowListener } from '../types';

interface IRangedCellHash extends ICellHash {
    code: string;
    startOffset: number;
    endOffset: number;
    deleted: boolean;
    realCode: string;
}

// This class provides hashes for debugging jupyter cells. Call getHashes just before starting debugging to compute all of the
// hashes for cells.
@injectable()
export class CellHashProvider implements ICellHashProvider, IInteractiveWindowListener {
    public get updated(): Event<void> {
        return this.updateEventEmitter.event;
    }

    // tslint:disable-next-line: no-any
    public get postMessage(): Event<{ message: string; payload: any }> {
        return this.postEmitter.event;
    }
    public executionCount: number = 0;

    // tslint:disable-next-line: no-any
    private postEmitter: EventEmitter<{ message: string; payload: any }> = new EventEmitter<{ message: string; payload: any }>();
    // Map of file to Map of start line to actual hash
    private hashes: Map<string, IRangedCellHash[]> = new Map<string, IRangedCellHash[]>();
    private updateEventEmitter: EventEmitter<void> = new EventEmitter<void>();

    constructor(
        @inject(IDocumentManager) private documentManager: IDocumentManager,
        @inject(IConfigurationService) private configService: IConfigurationService,
        @inject(IDebugService) private debugService: IDebugService,
        @inject(IFileSystem) private fileSystem: IFileSystem,
        @multiInject(ICellHashListener) @optional() private listeners: ICellHashListener[] | undefined
    ) {
        // Watch document changes so we can update our hashes
        this.documentManager.onDidChangeTextDocument(this.onChangedDocument.bind(this));
    }

    public dispose() {
        this.hashes.clear();
    }

    // tslint:disable-next-line: no-any
    public onMessage(message: string, payload?: any): void {
        switch (message) {
            case InteractiveWindowMessages.AddedSysInfo:
                if (payload && payload.type) {
                    const reason = payload.type as SysInfoReason;
                    if (reason !== SysInfoReason.Interrupt) {
                        this.hashes.clear();
                        this.executionCount = 0;
                        this.updateEventEmitter.fire();
                    }
                }
                break;

            default:
                break;
        }
    }

    public getHashes(): IFileHashes[] {
        return [...this.hashes.entries()]
            .map(e => {
                return {
                    file: e[0],
                    hashes: e[1].filter(h => !h.deleted)
                };
            })
            .filter(e => e.hashes.length > 0);
    }

    public async addCellHash(cell: ICell, expectedCount: number): Promise<void> {
        // Find the text document that matches. We need more information than
        // the add code gives us
        const doc = this.documentManager.textDocuments.find(d => this.fileSystem.arePathsSame(d.fileName, cell.file));
        if (doc) {
            // Compute the code that will really be sent to jupyter
            const lines = splitMultilineString(cell.data.source);
            const stripped = this.extractExecutableLines(cell.data.source);

            // Figure out our true 'start' line. This is what we need to tell the debugger is
            // actually the start of the code as that's what Jupyter will be getting.
            let trueStartLine = cell.line;
            for (let i = 0; i < stripped.length; i += 1) {
                if (stripped[i] !== lines[i]) {
                    trueStartLine += i + 1;
                    break;
                }
            }
            const line = doc.lineAt(trueStartLine);
            const endLine = doc.lineAt(Math.min(trueStartLine + stripped.length - 1, doc.lineCount - 1));

            // Use the original values however to track edits. This is what we need
            // to move around
            const startOffset = doc.offsetAt(new Position(cell.line, 0));
            const endOffset = doc.offsetAt(endLine.rangeIncludingLineBreak.end);

            // Jupyter also removes blank lines at the end. Make sure only one
            let lastLine = stripped[stripped.length - 1];
            while (lastLine !== undefined && (lastLine.length === 0 || lastLine === '\n')) {
                stripped.splice(stripped.length - 1, 1);
                lastLine = stripped[stripped.length - 1];
            }
            // Make sure the last line with actual content ends with a linefeed
            if (!lastLine.endsWith('\n') && lastLine.length > 0) {
                stripped[stripped.length - 1] = `${lastLine}\n`;
            }

            // Compute the runtime line and adjust our cell/stripped source for debugging
            const runtimeLine = this.adjustRuntimeForDebugging(cell, stripped, startOffset, endOffset);
            const hashedCode = stripped.join('');
            const realCode = doc.getText(new Range(new Position(cell.line, 0), endLine.rangeIncludingLineBreak.end));

            const hash: IRangedCellHash = {
                hash: hashjs
                    .sha1()
                    .update(hashedCode)
                    .digest('hex')
                    .substr(0, 12),
                line: line.lineNumber + 1,
                endLine: endLine.lineNumber + 1,
                executionCount: expectedCount,
                startOffset,
                endOffset,
                deleted: false,
                code: hashedCode,
                realCode,
                runtimeLine,
                id: cell.id
            };

            traceInfo(`Adding hash for ${expectedCount} = ${hash.hash} with ${stripped.length} lines`);

            let list = this.hashes.get(cell.file);
            if (!list) {
                list = [];
            }

            // Figure out where to put the item in the list
            let inserted = false;
            for (let i = 0; i < list.length && !inserted; i += 1) {
                const pos = list[i];
                if (hash.line >= pos.line && hash.line <= pos.endLine) {
                    // Stick right here. This is either the same cell or a cell that overwrote where
                    // we were.
                    list.splice(i, 1, hash);
                    inserted = true;
                } else if (pos.line > hash.line) {
                    // This item comes just after the cell we're inserting.
                    list.splice(i, 0, hash);
                    inserted = true;
                }
            }
            if (!inserted) {
                list.push(hash);
            }
            this.hashes.set(cell.file, list);

            // Tell listeners we have new hashes.
            if (this.listeners) {
                const hashes = this.getHashes();
                await Promise.all(this.listeners.map(l => l.hashesUpdated(hashes)));

                // Then fire our event
                this.updateEventEmitter.fire();
            }
        }
    }

    public extractExecutableLines(code: nbformat.MultilineString): string[] {
        const cellMatcher = new CellMatcher(this.configService.getSettings().datascience);
        const lines = splitMultilineString(code);
        // Only strip this off the first line. Otherwise we want the markers in the code.
        if (lines.length > 0 && (cellMatcher.isCode(lines[0]) || cellMatcher.isMarkdown(lines[0]))) {
            return lines.slice(1);
        }
        return lines;
    }

    private onChangedDocument(e: TextDocumentChangeEvent) {
        // See if the document is in our list of docs to watch
        const perFile = this.hashes.get(e.document.fileName);
        if (perFile) {
            // Apply the content changes to the file's cells.
            const docText = e.document.getText();
            e.contentChanges.forEach(c => {
                this.handleContentChange(docText, c, perFile);
            });
        }
    }

    private handleContentChange(docText: string, c: TextDocumentContentChangeEvent, hashes: IRangedCellHash[]) {
        // First compute the number of lines that changed
        const lineDiff = c.range.start.line - c.range.end.line + c.text.split('\n').length - 1;
        const offsetDiff = c.text.length - c.rangeLength;

        // Compute the inclusive offset that is changed by the cell.
        const endChangedOffset = c.rangeLength <= 0 ? c.rangeOffset : c.rangeOffset + c.rangeLength - 1;

        hashes.forEach(h => {
            // See how this existing cell compares to the change
            if (h.endOffset < c.rangeOffset) {
                // No change. This cell is entirely before the change
            } else if (h.startOffset > endChangedOffset) {
                // This cell is after the text that got replaced. Adjust its start/end lines
                h.line += lineDiff;
                h.endLine += lineDiff;
                h.startOffset += offsetDiff;
                h.endOffset += offsetDiff;
            } else if (h.startOffset === endChangedOffset) {
                // Cell intersects but exactly, might be a replacement or an insertion
                if (h.deleted || c.rangeLength > 0 || lineDiff === 0) {
                    // Replacement
                    h.deleted = docText.substr(h.startOffset, h.endOffset - h.startOffset) !== h.realCode;
                } else {
                    // Insertion
                    h.line += lineDiff;
                    h.endLine += lineDiff;
                    h.startOffset += offsetDiff;
                    h.endOffset += offsetDiff;
                }
            } else {
                // Intersection, delete if necessary
                h.deleted = docText.substr(h.startOffset, h.endOffset - h.startOffset) !== h.realCode;
            }
        });
    }

    private adjustRuntimeForDebugging(cell: ICell, source: string[], _cellStartOffset: number, _cellEndOffset: number): number {
        if (this.debugService.activeDebugSession && this.configService.getSettings().datascience.stopOnFirstLineWhileDebugging) {
            // Inject the breakpoint line
            source.splice(0, 0, 'breakpoint()\n');
            cell.data.source = source;
            cell.extraLines = [0];

            // Start on the second line
            return 2;
        }
        // No breakpoint necessary, start on the first line
        return 1;
    }
}<|MERGE_RESOLUTION|>--- conflicted
+++ resolved
@@ -12,11 +12,6 @@
 import { IFileSystem } from '../../common/platform/types';
 import { IConfigurationService } from '../../common/types';
 import { CellMatcher } from '../cellMatcher';
-<<<<<<< HEAD
-import { splitMultilineString } from '../common';
-=======
-import { Identifiers } from '../constants';
->>>>>>> cc145ac9
 import { InteractiveWindowMessages, SysInfoReason } from '../interactive-common/interactiveWindowTypes';
 import { ICell, ICellHash, ICellHashListener, ICellHashProvider, IFileHashes, IInteractiveWindowListener } from '../types';
 
