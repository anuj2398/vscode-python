--- conflicted
+++ resolved
@@ -2,7 +2,7 @@
 // Licensed under the MIT License.
 'use strict';
 import { nbformat } from '@jupyterlab/coreutils';
-import { inject, injectable, multiInject, named, optional } from 'inversify';
+import { inject, injectable, named } from 'inversify';
 import * as uuid from 'uuid/v4';
 import { Uri } from 'vscode';
 import { CancellationToken } from 'vscode-jsonrpc';
@@ -18,21 +18,16 @@
     Resource
 } from '../../common/types';
 import { IInterpreterService } from '../../interpreter/contracts';
-<<<<<<< HEAD
 import { IServiceContainer } from '../../ioc/types';
-import { IConnection, IDataScience, IJupyterSessionManagerFactory, INotebook, INotebookServer, INotebookServerLaunchInfo } from '../types';
-=======
 import { JUPYTER_OUTPUT_CHANNEL } from '../constants';
 import {
     IConnection,
     IDataScience,
     IJupyterSessionManagerFactory,
     INotebook,
-    INotebookExecutionLogger,
     INotebookServer,
     INotebookServerLaunchInfo
 } from '../types';
->>>>>>> d084c470
 import { KernelSelector } from './kernels/kernelSelector';
 import { GuestJupyterServer } from './liveshare/guestJupyterServer';
 import { HostJupyterServer } from './liveshare/hostJupyterServer';
