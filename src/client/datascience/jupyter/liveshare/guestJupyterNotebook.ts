--- conflicted
+++ resolved
@@ -15,7 +15,6 @@
 import { noop } from '../../../common/utils/misc';
 import { PythonInterpreter } from '../../../interpreter/contracts';
 import { LiveShare, LiveShareCommands } from '../../constants';
-<<<<<<< HEAD
 import {
     ICell,
     IJupyterKernelSpec,
@@ -24,9 +23,6 @@
     INotebookServer,
     InterruptResult
 } from '../../types';
-=======
-import { ICell, IJupyterKernelSpec, INotebook, INotebookCompletion, INotebookExecutionLogger, INotebookServer, InterruptResult } from '../../types';
->>>>>>> c84bdc9e
 import { LiveShareParticipantDefault, LiveShareParticipantGuest } from './liveShareParticipantMixin';
 import { ResponseQueue } from './responseQueue';
 import { IExecuteObservableResponse, ILiveShareParticipant, IServerResponse } from './types';
