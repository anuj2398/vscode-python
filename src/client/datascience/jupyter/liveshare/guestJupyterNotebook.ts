// Copyright (c) Microsoft Corporation. All rights reserved.
// Licensed under the MIT License.
'use strict';
import { JSONObject } from '@phosphor/coreutils';
import { Observable } from 'rxjs/Observable';
import { Event, EventEmitter, Uri } from 'vscode';
import { CancellationToken } from 'vscode-jsonrpc';
import * as vsls from 'vsls/vscode';
import { ServerStatus } from '../../../../datascience-ui/interactive-common/mainState';
import { ILiveShareApi } from '../../../common/application/types';
import { CancellationError } from '../../../common/cancellation';
import { traceInfo } from '../../../common/logger';
import { IConfigurationService, IDisposableRegistry, Resource } from '../../../common/types';
import { createDeferred } from '../../../common/utils/async';
import * as localize from '../../../common/utils/localize';
import { noop } from '../../../common/utils/misc';
import { PythonInterpreter } from '../../../interpreter/contracts';
import { LiveShare, LiveShareCommands } from '../../constants';
<<<<<<< HEAD
import { ICell, ICellHashProvider, IGatherProvider, IJupyterKernelSpec, INotebook, INotebookCompletion, INotebookServer, InterruptResult } from '../../types';
=======
import {
    ICell,
    IJupyterKernelSpec,
    INotebook,
    INotebookCompletion,
    INotebookExecutionLogger,
    INotebookServer,
    InterruptResult
} from '../../types';
>>>>>>> d084c470
import { LiveKernelModel } from '../kernels/types';
import { LiveShareParticipantDefault, LiveShareParticipantGuest } from './liveShareParticipantMixin';
import { ResponseQueue } from './responseQueue';
import { IExecuteObservableResponse, ILiveShareParticipant, IServerResponse } from './types';

export class GuestJupyterNotebook
    extends LiveShareParticipantGuest(LiveShareParticipantDefault, LiveShare.JupyterNotebookSharedService)
    implements INotebook, ILiveShareParticipant {
    public onKernelChanged: Event<IJupyterKernelSpec | LiveKernelModel> = new EventEmitter<
        IJupyterKernelSpec | LiveKernelModel
    >().event;
    private responseQueue: ResponseQueue = new ResponseQueue();
    private onStatusChangedEvent: EventEmitter<ServerStatus> | undefined;

    constructor(
        liveShare: ILiveShareApi,
        private disposableRegistry: IDisposableRegistry,
        private configService: IConfigurationService,
        private _resource: Resource,
        private _identity: Uri,
        private _owner: INotebookServer,
        private startTime: number
    ) {
        super(liveShare);
    }

    public get identity(): Uri {
        return this._identity;
    }

    public get resource(): Resource {
        return this._resource;
    }

    public get server(): INotebookServer {
        return this._owner;
    }

    public shutdown(): Promise<void> {
        return Promise.resolve();
    }

    public dispose(): Promise<void> {
        if (this.onStatusChangedEvent) {
            this.onStatusChangedEvent.dispose();
        }
        return this.shutdown();
    }

    public waitForIdle(): Promise<void> {
        return Promise.resolve();
    }

    public clear(_id: string): void {
        // We don't do anything as we don't cache results in this class.
        noop();
    }

    public get onSessionStatusChanged(): Event<ServerStatus> {
        if (!this.onStatusChangedEvent) {
            this.onStatusChangedEvent = new EventEmitter<ServerStatus>();
        }
        return this.onStatusChangedEvent.event;
    }

    public get status(): ServerStatus {
        return ServerStatus.Idle;
    }

    public async execute(
        code: string,
        file: string,
        line: number,
        id: string,
        cancelToken?: CancellationToken
    ): Promise<ICell[]> {
        // Create a deferred that we'll fire when we're done
        const deferred = createDeferred<ICell[]>();

        // Attempt to evaluate this cell in the jupyter notebook
        const observable = this.executeObservable(code, file, line, id);
        let output: ICell[];

        observable.subscribe(
            (cells: ICell[]) => {
                output = cells;
            },
            error => {
                deferred.reject(error);
            },
            () => {
                deferred.resolve(output);
            }
        );

        if (cancelToken) {
            this.disposableRegistry.push(
                cancelToken.onCancellationRequested(() => deferred.reject(new CancellationError()))
            );
        }

        // Wait for the execution to finish
        return deferred.promise;
    }

    public async inspect(code: string): Promise<JSONObject> {
        // Send to the other side
        return this.sendRequest(LiveShareCommands.inspect, [code]);
    }

    public setLaunchingFile(_directory: string): Promise<void> {
        // Ignore this command on this side
        return Promise.resolve();
    }

    public async setMatplotLibStyle(_useDark: boolean): Promise<void> {
        // Guest can't change the style. Maybe output a warning here?
    }

    public executeObservable(code: string, file: string, line: number, id: string): Observable<ICell[]> {
        // Mimic this to the other side and then wait for a response
        this.waitForService()
            .then(s => {
                if (s) {
                    s.notify(LiveShareCommands.executeObservable, { code, file, line, id });
                }
            })
            .ignoreErrors();
        return this.responseQueue.waitForObservable(code, id);
    }

    public async restartKernel(): Promise<void> {
        // We need to force a restart on the host side
        return this.sendRequest(LiveShareCommands.restart, []);
    }

    public async interruptKernel(_timeoutMs: number): Promise<InterruptResult> {
        const settings = this.configService.getSettings(this.resource);
        const interruptTimeout = settings.datascience.jupyterInterruptTimeout;

        const response = await this.sendRequest(LiveShareCommands.interrupt, [interruptTimeout]);
        return response as InterruptResult;
    }

    public async waitForServiceName(): Promise<string> {
        // Use our base name plus our id. This means one unique server per notebook
        // Live share will not accept a '.' in the name so remove any
        const uriString = this.identity.toString();
        return Promise.resolve(`${LiveShare.JupyterNotebookSharedService}${uriString}`);
    }

    public async getSysInfo(): Promise<ICell | undefined> {
        // This is a special case. Ask the shared server
        const service = await this.waitForService();
        if (service) {
            const result = await service.request(LiveShareCommands.getSysInfo, []);
            return result as ICell;
        }
    }

    public async getCompletion(
        _cellCode: string,
        _offsetInCode: number,
        _cancelToken?: CancellationToken
    ): Promise<INotebookCompletion> {
        return Promise.resolve({
            matches: [],
            cursor: {
                start: 0,
                end: 0
            },
            metadata: {}
        });
    }

    public async onAttach(api: vsls.LiveShare | null): Promise<void> {
        await super.onAttach(api);

        if (api) {
            const service = await this.waitForService();

            // Wait for sync up
            const synced = service ? await service.request(LiveShareCommands.syncRequest, []) : undefined;
            if (!synced && api.session && api.session.role !== vsls.Role.None) {
                throw new Error(localize.DataScience.liveShareSyncFailure());
            }

            if (service) {
                // Listen to responses
                service.onNotify(LiveShareCommands.serverResponse, this.onServerResponse);

                // Request all of the responses since this guest was started. We likely missed a bunch
                service.notify(LiveShareCommands.catchupRequest, { since: this.startTime });
            }
        }
    }

    public getMatchingInterpreter(): PythonInterpreter | undefined {
        return;
    }

    public setInterpreter(_spec: PythonInterpreter) {
        noop();
    }

    public getKernelSpec(): IJupyterKernelSpec | LiveKernelModel | undefined {
        return;
    }

    public getGatherProvider(): IGatherProvider | undefined {
        return;
    }

    public getCellHashProvider(): ICellHashProvider | undefined {
        return;
    }

    public setKernelSpec(_spec: IJupyterKernelSpec | LiveKernelModel, _timeout: number): Promise<void> {
        return Promise.resolve();
    }

    private onServerResponse = (args: Object) => {
        const er = args as IExecuteObservableResponse;
        traceInfo(`Guest serverResponse ${er.pos} ${er.id}`);
        // Args should be of type ServerResponse. Stick in our queue if so.
        if (args.hasOwnProperty('type')) {
            this.responseQueue.push(args as IServerResponse);
        }
    };

    // tslint:disable-next-line:no-any
    private async sendRequest(command: string, args: any[]): Promise<any> {
        const service = await this.waitForService();
        if (service) {
            return service.request(command, args);
        }
    }
}<|MERGE_RESOLUTION|>--- conflicted
+++ resolved
@@ -16,19 +16,16 @@
 import { noop } from '../../../common/utils/misc';
 import { PythonInterpreter } from '../../../interpreter/contracts';
 import { LiveShare, LiveShareCommands } from '../../constants';
-<<<<<<< HEAD
-import { ICell, ICellHashProvider, IGatherProvider, IJupyterKernelSpec, INotebook, INotebookCompletion, INotebookServer, InterruptResult } from '../../types';
-=======
 import {
     ICell,
+    ICellHashProvider,
+    IGatherProvider,
     IJupyterKernelSpec,
     INotebook,
     INotebookCompletion,
-    INotebookExecutionLogger,
     INotebookServer,
     InterruptResult
 } from '../../types';
->>>>>>> d084c470
 import { LiveKernelModel } from '../kernels/types';
 import { LiveShareParticipantDefault, LiveShareParticipantGuest } from './liveShareParticipantMixin';
 import { ResponseQueue } from './responseQueue';
